# Copyright (C) 2023 Jørgen Schartum Dokken
#
# This file is part of adios4dolfinx
#
# SPDX-License-Identifier:    MIT

from __future__ import annotations

from pathlib import Path

from mpi4py import MPI

import adios2
import basix
import dolfinx
import numpy as np
import ufl

from .adios2_helpers import (
    ADIOSFile,
    adios_to_numpy_dtype,
    read_adjacency_list,
    read_array,
    read_cell_perms,
    resolve_adios_scope,
)
from .comm_helpers import (
    send_and_recv_cell_perm,
    send_dofmap_and_recv_values,
    send_dofs_and_recv_values,
)
from .structures import FunctionData, MeshData
from .utils import compute_dofmap_pos, compute_local_range, index_owner, unroll_dofmap
from .writers import write_function as _internal_function_writer
from .writers import write_mesh as _internal_mesh_writer

adios2 = resolve_adios_scope(adios2)

__all__ = [
    "read_mesh",
    "write_function",
    "read_function",
    "write_mesh",
    "read_meshtags",
    "write_meshtags",
    "read_attributes",
    "write_attributes",
]


def write_attributes(
    filename: Path | str,
    comm: MPI.Intracomm,
    name: str,
    attributes: dict[str, np.ndarray],
    engine: str = "BP4",
):
    """Write attributes to file using ADIOS2.

    Args:
        filename: Path to file to write to
        comm: MPI communicator used in storage
        name: Name of the attributes
        attributes: Dictionary of attributes to write to file
        engine: ADIOS2 engine to use
    """
    adios = adios2.ADIOS(comm)
    with ADIOSFile(
        adios=adios,
        filename=filename,
        mode=adios2.Mode.Append,
        engine=engine,
        io_name="AttributesWriter",
    ) as adios_file:
        adios_file.file.BeginStep()

        for k, v in attributes.items():
            adios_file.io.DefineAttribute(f"{name}_{k}", v)

        adios_file.file.PerformPuts()
        adios_file.file.EndStep()


def read_attributes(
    filename: Path | str,
    comm: MPI.Intracomm,
    name: str,
    engine: str = "BP4",
) -> dict[str, np.ndarray]:
    """Read attributes from file using ADIOS2.

    Args:
        filename: Path to file to read from
        comm: MPI communicator used in storage
        name: Name of the attributes
        engine: ADIOS2 engine to use
    Returns:
        The attributes
    """

    adios = adios2.ADIOS(comm)
    with ADIOSFile(
        adios=adios,
        filename=filename,
        mode=adios2.Mode.Read,
        engine=engine,
        io_name="AttributesReader",
    ) as adios_file:
        adios_file.file.BeginStep()
        attributes = {}
        for k in adios_file.io.AvailableAttributes().keys():
            if k.startswith(f"{name}_"):
                a = adios_file.io.InquireAttribute(k)
                attributes[k[len(name) + 1 :]] = a.Data()
        adios_file.file.EndStep()
    return attributes


def write_meshtags(
    filename: Path | str,
    mesh: dolfinx.mesh.Mesh,
    meshtags: dolfinx.mesh.MeshTags,
    engine: str = "BP4",
    meshtag_name: str | None = None,
):
    """
    Write meshtags associated with input mesh to file.

    .. note::
        For this checkpoint to work, the mesh must be written to file
        using :func:`write_mesh` before calling this function.

    Args:
        filename: Path to save meshtags (with file-extension)
        mesh: The mesh associated with the meshtags
        meshtags: The meshtags to write to file
        engine: Adios2 Engine
        meshtag_name: Name of the meshtag. If None, the meshtag name is used.
    """
    tag_entities = meshtags.indices
    dim = meshtags.dim
    num_tag_entities_local = mesh.topology.index_map(dim).size_local
    local_tag_entities = tag_entities[tag_entities < num_tag_entities_local]
    local_values = meshtags.values[: len(local_tag_entities)]

    num_saved_tag_entities = len(local_tag_entities)
    local_start = mesh.comm.exscan(num_saved_tag_entities, op=MPI.SUM)
    local_start = local_start if mesh.comm.rank != 0 else 0
    global_num_tag_entities = mesh.comm.allreduce(num_saved_tag_entities, op=MPI.SUM)
    dof_layout = mesh.geometry.cmap.create_dof_layout()
    num_dofs_per_entity = dof_layout.num_entity_closure_dofs(dim)

    entities_to_geometry = dolfinx.cpp.mesh.entities_to_geometry(
        mesh._cpp_object, dim, tag_entities, False
    )

    indices = mesh.geometry.index_map().local_to_global(entities_to_geometry.reshape(-1))

    name = meshtag_name or meshtags.name

    adios = adios2.ADIOS(mesh.comm)
    with ADIOSFile(
        adios=adios,
        filename=filename,
        mode=adios2.Mode.Append,
        engine=engine,
        io_name="MeshTagWriter",
    ) as adios_file:
        adios_file.file.BeginStep()

        # Write meshtag topology
        topology_var = adios_file.io.DefineVariable(
            name + "_topology",
            indices,
            shape=[global_num_tag_entities, num_dofs_per_entity],
            start=[local_start, 0],
            count=[num_saved_tag_entities, num_dofs_per_entity],
        )
        adios_file.file.Put(topology_var, indices, adios2.Mode.Sync)

        # Write meshtag topology
        values_var = adios_file.io.DefineVariable(
            name + "_values",
            local_values,
            shape=[global_num_tag_entities],
            start=[local_start],
            count=[num_saved_tag_entities],
        )
        adios_file.file.Put(values_var, local_values, adios2.Mode.Sync)

        # Write meshtag dim
        adios_file.io.DefineAttribute(name + "_dim", np.array([meshtags.dim], dtype=np.uint8))

        adios_file.file.PerformPuts()
        adios_file.file.EndStep()


def read_meshtags(
    filename: Path | str,
    mesh: dolfinx.mesh.Mesh,
    meshtag_name: str,
    engine: str = "BP4",
) -> dolfinx.mesh.MeshTags:
    """
    Read meshtags from file and return a :class:`dolfinx.mesh.MeshTags` object.

    Args:
        filename: Path to meshtags file (with file-extension)
        mesh: The mesh associated with the meshtags
        meshtag_name: The name of the meshtag to read
        engine: Adios2 Engine
    Returns:
        The meshtags
    """
    adios = adios2.ADIOS(mesh.comm)
    with ADIOSFile(
        adios=adios,
        filename=filename,
        mode=adios2.Mode.Read,
        engine=engine,
        io_name="MeshTagsReader",
    ) as adios_file:
        # Get mesh cell type
        dim_attr_name = f"{meshtag_name}_dim"
        step = 0
        for i in range(adios_file.file.Steps()):
            adios_file.file.BeginStep()
            if dim_attr_name in adios_file.io.AvailableAttributes().keys():
                step = i
                break
            adios_file.file.EndStep()
        if dim_attr_name not in adios_file.io.AvailableAttributes().keys():
            raise KeyError(f"{dim_attr_name} not found in {filename}")

        m_dim = adios_file.io.InquireAttribute(dim_attr_name)
        dim = int(m_dim.Data()[0])

        # Get mesh tags entites
        topology_name = f"{meshtag_name}_topology"
        for i in range(step, adios_file.file.Steps()):
            if i > step:
                adios_file.file.BeginStep()
            if topology_name in adios_file.io.AvailableVariables().keys():
                break
            adios_file.file.EndStep()
        if topology_name not in adios_file.io.AvailableVariables().keys():
            raise KeyError(f"{topology_name} not found in {filename}")

        topology = adios_file.io.InquireVariable(topology_name)
        top_shape = topology.Shape()
        topology_range = compute_local_range(mesh.comm, top_shape[0])

        topology.SetSelection(
            [
                [topology_range[0], 0],
                [topology_range[1] - topology_range[0], top_shape[1]],
            ]
        )
        mesh_entities = np.empty(
            (topology_range[1] - topology_range[0], top_shape[1]), dtype=np.int64
        )
        adios_file.file.Get(topology, mesh_entities, adios2.Mode.Deferred)

        # Get mesh tags values
        values_name = f"{meshtag_name}_values"
        if values_name not in adios_file.io.AvailableVariables().keys():
            raise KeyError(f"{values_name} not found")

        values = adios_file.io.InquireVariable(values_name)
        val_shape = values.Shape()
        assert val_shape[0] == top_shape[0]
        values.SetSelection([[topology_range[0]], [topology_range[1] - topology_range[0]]])
        tag_values = np.empty((topology_range[1] - topology_range[0]), dtype=np.int32)
        adios_file.file.Get(values, tag_values, adios2.Mode.Deferred)

        adios_file.file.PerformGets()
        adios_file.file.EndStep()

    local_entities, local_values = dolfinx.cpp.io.distribute_entity_data(
        mesh._cpp_object, int(dim), mesh_entities, tag_values
    )
    mesh.topology.create_connectivity(dim, 0)
    mesh.topology.create_connectivity(dim, mesh.topology.dim)

    adj = dolfinx.cpp.graph.AdjacencyList_int32(local_entities)

    local_values = np.array(local_values, dtype=np.int32)

    mt = dolfinx.mesh.meshtags_from_entities(mesh, int(dim), adj, local_values)
    mt.name = meshtag_name

    return mt


def read_function(
    filename: Path | str,
    u: dolfinx.fem.Function,
    engine: str = "BP4",
    time: float = 0.0,
    legacy: bool = False,
    name: str | None = None,
):
    """
    Read checkpoint from file and fill it into `u`.

    Args:
        filename: Path to checkpoint
        u: Function to fill
        engine: ADIOS engine type used for reading
        time: Time-stamp associated with checkpoint
        legacy: If checkpoint is from prior to time-dependent writing set to True
        name: If not provided, `u.name` is used to search through the input file for the function
    """
    mesh = u.function_space.mesh
    comm = mesh.comm
    adios = adios2.ADIOS(comm)
    if name is None:
        name = u.name
    # ----------------------Step 1---------------------------------
    # Compute index of input cells and get cell permutation
    num_owned_cells = mesh.topology.index_map(mesh.topology.dim).size_local
    input_cells = mesh.topology.original_cell_index[:num_owned_cells]
    mesh.topology.create_entity_permutations()
    cell_perm = mesh.topology.get_cell_permutation_info()[:num_owned_cells]

    # Compute mesh->input communicator
    # 1.1 Compute mesh->input communicator
    num_cells_global = mesh.topology.index_map(mesh.topology.dim).size_global
    owners = index_owner(mesh.comm, input_cells, num_cells_global)

    # -------------------Step 2------------------------------------
    # Send and receive global cell index and cell perm
    inc_cells, inc_perms = send_and_recv_cell_perm(input_cells, cell_perm, owners, mesh.comm)

    # -------------------Step 3-----------------------------------
    # Read dofmap from file and compute dof owners
    if legacy:
        dofmap_path = "Dofmap"
        xdofmap_path = "XDofmap"
    else:
        dofmap_path = f"{name}_dofmap"
        xdofmap_path = f"{name}_XDofmap"
    input_dofmap = read_adjacency_list(
        adios, comm, filename, dofmap_path, xdofmap_path, num_cells_global, engine
    )
    # Compute owner of dofs in dofmap
    num_dofs_global = (
        u.function_space.dofmap.index_map.size_global * u.function_space.dofmap.index_map_bs
    )
    dof_owner = index_owner(comm, input_dofmap.array, num_dofs_global)

    # --------------------Step 4-----------------------------------
    # Read array from file and communicate them to input dofmap process
    if legacy:
        array_path = "Values"
    else:
        array_path = f"{name}_values"
    time_name = f"{name}_time"
    input_array, starting_pos = read_array(
        adios, filename, array_path, engine, comm, time, time_name, legacy=legacy
    )
    recv_array = send_dofs_and_recv_values(
        input_dofmap.array, dof_owner, comm, input_array, starting_pos
    )

    # -------------------Step 5--------------------------------------
    # Invert permutation of input data based on input perm
    # Then apply current permutation to the local data
    element = u.function_space.element
    if element.needs_dof_transformations:
        bs = u.function_space.dofmap.bs

        # Read input cell permutations on dofmap process
        local_input_range = compute_local_range(comm, num_cells_global)
        input_local_cell_index = inc_cells - local_input_range[0]
        input_perms = read_cell_perms(
            adios, comm, filename, "CellPermutations", num_cells_global, engine
        )

        # First invert input data to reference element then transform to current mesh
        for i, l_cell in enumerate(input_local_cell_index):
            start, end = input_dofmap.offsets[l_cell : l_cell + 2]
            # FIXME: Tempoary cast uint32 to integer as transformations
            # doesn't support uint32 with the switch to nanobind
            element.pre_apply_transpose_dof_transformation(
                recv_array[int(start) : int(end)], int(input_perms[l_cell]), bs
            )
            element.pre_apply_inverse_transpose_dof_transformation(
                recv_array[int(start) : int(end)], int(inc_perms[i]), bs
            )
    # ------------------Step 6----------------------------------------
    # For each dof owned by a process, find the local position in the dofmap.
    V = u.function_space
    local_cells, dof_pos = compute_dofmap_pos(V)
    input_cells = V.mesh.topology.original_cell_index[local_cells]
    num_cells_global = V.mesh.topology.index_map(V.mesh.topology.dim).size_global
    owners = index_owner(V.mesh.comm, input_cells, num_cells_global)
    unique_owners, owner_count = np.unique(owners, return_counts=True)
    # FIXME: In C++ use NBX to find neighbourhood
    sub_comm = V.mesh.comm.Create_dist_graph(
        [V.mesh.comm.rank], [len(unique_owners)], unique_owners, reorder=False
    )
    source, dest, _ = sub_comm.Get_dist_neighbors()
    sub_comm.Free()

    owned_values = send_dofmap_and_recv_values(
        comm,
        np.asarray(source, dtype=np.int32),
        np.asarray(dest, dtype=np.int32),
        owners,
        owner_count.astype(np.int32),
        input_cells,
        dof_pos,
        num_cells_global,
        recv_array,
        input_dofmap.offsets,
    )
    u.x.array[: len(owned_values)] = owned_values
    u.x.scatter_forward()


def read_mesh(
    filename: Path | str,
    comm: MPI.Intracomm,
    engine: str = "BP4",
    ghost_mode: dolfinx.mesh.GhostMode = dolfinx.mesh.GhostMode.shared_facet,
<<<<<<< HEAD
    time: float = 0.0,
    legacy: bool = False,
=======
    read_from_partition: int = False,
>>>>>>> 1d651161
) -> dolfinx.mesh.Mesh:
    """
    Read an ADIOS2 mesh into DOLFINx.

    Args:
        filename: Path to input file
        comm: The MPI communciator to distribute the mesh over
        engine: ADIOS engine to use for reading (BP4, BP5 or HDF5)
<<<<<<< HEAD
        ghost_mode: Ghost mode to use for mesh
        time: Time stamp associated with mesh
        legacy: If checkpoint was made prior to time-dependent mesh-writer set to True
=======
        ghost_mode: Ghost mode to use for mesh. If `read_from_partition`
            is set to `True` this option is ignored.
        read_from_partition: Read mesh with partition from file
>>>>>>> 1d651161
    Returns:
        The distributed mesh
    """
    adios = adios2.ADIOS(comm)

    with ADIOSFile(
        adios=adios,
        filename=filename,
        mode=adios2.Mode.Read,
        engine=engine,
        io_name="MeshReader",
    ) as adios_file:
        # Get time independent mesh variables (mesh topology and cell type info) first
        adios_file.file.BeginStep()
        # Get mesh topology (distributed)
        if "Topology" not in adios_file.io.AvailableVariables().keys():
            raise KeyError(f"Mesh topology not found at Topology in {filename}")
        topology = adios_file.io.InquireVariable("Topology")
        shape = topology.Shape()
        local_range = compute_local_range(comm, shape[0])
        topology.SetSelection([[local_range[0], 0], [local_range[1] - local_range[0], shape[1]]])
        mesh_topology = np.empty((local_range[1] - local_range[0], shape[1]), dtype=np.int64)
        adios_file.file.Get(topology, mesh_topology, adios2.Mode.Deferred)

        # Get mesh cell type
        if "CellType" not in adios_file.io.AvailableAttributes().keys():
            raise KeyError(f"Mesh cell type not found at CellType in {filename}")
        celltype = adios_file.io.InquireAttribute("CellType")
        cell_type = celltype.DataString()[0]

        # Get basix info
        if "LagrangeVariant" not in adios_file.io.AvailableAttributes().keys():
            raise KeyError(f"Mesh LagrangeVariant not found in {filename}")
        lvar = adios_file.io.InquireAttribute("LagrangeVariant").Data()[0]
        if "Degree" not in adios_file.io.AvailableAttributes().keys():
            raise KeyError(f"Mesh degree not found in {filename}")
        degree = adios_file.io.InquireAttribute("Degree").Data()[0]

        if not legacy:
            time_name = "MeshTime"
            for i in range(adios_file.file.Steps()):
                if i > 0:
                    adios_file.file.BeginStep()
                if time_name in adios_file.io.AvailableVariables().keys():
                    arr = adios_file.io.InquireVariable(time_name)
                    time_shape = arr.Shape()
                    arr.SetSelection([[0], [time_shape[0]]])
                    times = np.empty(time_shape[0], dtype=adios_to_numpy_dtype[arr.Type()])
                    adios_file.file.Get(arr, times, adios2.Mode.Sync)
                    if times[0] == time:
                        break
                if i == adios_file.file.Steps() - 1:
                    raise KeyError(
                        f"No data associated with {time_name}={time} found in {filename}"
                    )

                adios_file.file.EndStep()

            if time_name not in adios_file.io.AvailableVariables().keys():
                raise KeyError(f"No data associated with {time_name}={time} found in {filename}")

        # Get mesh geometry
        if "Points" not in adios_file.io.AvailableVariables().keys():
            raise KeyError(f"Mesh coordinates not found at Points in {filename}")
        geometry = adios_file.io.InquireVariable("Points")
        x_shape = geometry.Shape()
        geometry_range = compute_local_range(comm, x_shape[0])
        geometry.SetSelection(
            [
                [geometry_range[0], 0],
                [geometry_range[1] - geometry_range[0], x_shape[1]],
            ]
        )
        mesh_geometry = np.empty(
            (geometry_range[1] - geometry_range[0], x_shape[1]),
            dtype=adios_to_numpy_dtype[geometry.Type()],
        )
        adios_file.file.Get(geometry, mesh_geometry, adios2.Mode.Deferred)

        adios_file.file.PerformGets()

        # Check validity of partitioning information
        if read_from_partition:
            if "PartitionProcesses" not in adios_file.io.AvailableAttributes().keys():
                raise KeyError(f"Partitioning information not found in {filename}")
            par_num_procs = adios_file.io.InquireAttribute("PartitionProcesses")
            num_procs = par_num_procs.Data()[0]
            if num_procs != comm.size:
                raise ValueError(f"Number of processes in file ({num_procs})!=({comm.size=})")
        adios_file.file.EndStep()

    # Create DOLFINx mesh
    element = basix.ufl.element(
        basix.ElementFamily.P,
        cell_type,
        degree,
        basix.LagrangeVariant(int(lvar)),
        shape=(mesh_geometry.shape[1],),
        dtype=mesh_geometry.dtype,
    )
    domain = ufl.Mesh(element)

    if read_from_partition:
        partition_graph = read_adjacency_list(
            adios, comm, filename, "PartitioningData", "PartitioningOffset", shape[0], engine
        )

        def partitioner(comm: MPI.Intracomm, n, m, topo):
            assert len(partition_graph.offsets) - 1 == topo.num_nodes
            return partition_graph
    else:
        partitioner = dolfinx.cpp.mesh.create_cell_partitioner(ghost_mode)

    return dolfinx.mesh.create_mesh(comm, mesh_topology, mesh_geometry, domain, partitioner)


def write_mesh(
<<<<<<< HEAD
    filename: Path,
    mesh: dolfinx.mesh.Mesh,
    engine: str = "BP4",
    mode: adios2.Mode = adios2.Mode.Write,
    time: float = 0.0,
=======
    filename: Path, mesh: dolfinx.mesh.Mesh, engine: str = "BP4", store_partition_info: bool = False
>>>>>>> 1d651161
):
    """
    Write a mesh to specified ADIOS2 format, see:
    https://adios2.readthedocs.io/en/stable/engines/engines.html
    for possible formats.

    Args:
        filename: Path to save mesh (without file-extension)
        mesh: The mesh to write to file
        engine: Adios2 Engine
        store_partition_info: Store mesh partitioning (including ghosting) to file
    """
    num_xdofs_local = mesh.geometry.index_map().size_local
    num_xdofs_global = mesh.geometry.index_map().size_global
    geometry_range = mesh.geometry.index_map().local_range
    gdim = mesh.geometry.dim

    # Convert local connectivity to globa l connectivity
    g_imap = mesh.geometry.index_map()
    g_dmap = mesh.geometry.dofmap
    num_cells_local = mesh.topology.index_map(mesh.topology.dim).size_local
    num_cells_global = mesh.topology.index_map(mesh.topology.dim).size_global
    cell_range = mesh.topology.index_map(mesh.topology.dim).local_range
    cmap = mesh.geometry.cmap
    geom_layout = cmap.create_dof_layout()
    num_dofs_per_cell = geom_layout.num_entity_closure_dofs(mesh.topology.dim)
    dofs_out = np.zeros((num_cells_local, num_dofs_per_cell), dtype=np.int64)
    assert g_dmap.shape[1] == num_dofs_per_cell
    dofs_out[:, :] = np.asarray(
        g_imap.local_to_global(g_dmap[:num_cells_local, :].reshape(-1))
    ).reshape(dofs_out.shape)

    if store_partition_info:
        partition_processes = mesh.comm.size

        # Get partitioning
        cell_map = mesh.topology.index_map(mesh.topology.dim).index_to_dest_ranks()
        num_cells_local = mesh.topology.index_map(mesh.topology.dim).size_local
        cell_offsets = cell_map.offsets[: num_cells_local + 1]
        if cell_offsets[-1] == 0:
            cell_array = np.empty(0, dtype=np.int32)
        else:
            cell_array = cell_map.array[cell_offsets[-1]]

        # Compute adjacency with current process as first entry
        ownership_array = np.full(num_cells_local + cell_offsets[-1], -1, dtype=np.int32)
        ownership_offset = cell_offsets + np.arange(len(cell_offsets), dtype=np.int32)
        ownership_array[ownership_offset[:-1]] = mesh.comm.rank
        insert_position = np.flatnonzero(ownership_array == -1)
        ownership_array[insert_position] = cell_array

        partition_map = dolfinx.common.IndexMap(mesh.comm, ownership_array.size)
        ownership_offset += partition_map.local_range[0]
        partition_range = partition_map.local_range
        partition_global = partition_map.size_global
    else:
        partition_processes = None
        ownership_array = None
        ownership_offset = None
        partition_range = None
        partition_global = None

    mesh_data = MeshData(
        local_geometry=mesh.geometry.x[:num_xdofs_local, :gdim].copy(),
        local_geometry_pos=geometry_range,
        num_nodes_global=num_xdofs_global,
        local_topology=dofs_out,
        local_topology_pos=cell_range,
        num_cells_global=num_cells_global,
        cell_type=mesh.topology.cell_name(),
        degree=mesh.geometry.cmap.degree,
        lagrange_variant=mesh.geometry.cmap.variant,
        store_partition=store_partition_info,
        partition_processes=partition_processes,
        ownership_array=ownership_array,
        ownership_offset=ownership_offset,
        partition_range=partition_range,
        partition_global=partition_global,
    )

    _internal_mesh_writer(
        filename,
        mesh.comm,
        mesh_data,
        engine,
        mode=mode,
        time=time,
        io_name="MeshWriter",
    )


def write_function(
    filename: Path | str,
    u: dolfinx.fem.Function,
    engine: str = "BP4",
    mode: adios2.Mode = adios2.Mode.Append,
    time: float = 0.0,
    name: str | None = None,
):
    """
    Write function checkpoint to file.

    Args:
        u: Function to write to file
        filename: Path to write to
        engine: ADIOS2 engine
        mode: Write or append.
        time: Time-stamp for simulation
        name: Name of function to write. If None, the name of the function is used.
    """
    dofmap = u.function_space.dofmap
    values = u.x.array
    mesh = u.function_space.mesh
    comm = mesh.comm
    mesh.topology.create_entity_permutations()
    cell_perm = mesh.topology.get_cell_permutation_info()
    num_cells_local = mesh.topology.index_map(mesh.topology.dim).size_local
    local_cell_range = mesh.topology.index_map(mesh.topology.dim).local_range
    num_cells_global = mesh.topology.index_map(mesh.topology.dim).size_global

    # Convert local dofmap into global_dofmap
    dmap = dofmap.list
    num_dofs_per_cell = dmap.shape[1]
    dofmap_bs = dofmap.bs
    num_dofs_local_dmap = num_cells_local * num_dofs_per_cell * dofmap_bs
    index_map_bs = dofmap.index_map_bs

    # Unroll dofmap for block size
    unrolled_dofmap = unroll_dofmap(dofmap.list[:num_cells_local, :], dofmap_bs)
    dmap_loc = (unrolled_dofmap // index_map_bs).reshape(-1)
    dmap_rem = (unrolled_dofmap % index_map_bs).reshape(-1)

    # Convert imap index to global index
    imap_global = dofmap.index_map.local_to_global(dmap_loc)
    dofmap_global = imap_global * index_map_bs + dmap_rem
    dofmap_imap = dolfinx.common.IndexMap(mesh.comm, num_dofs_local_dmap)

    # Compute dofmap offsets
    local_dofmap_offsets = np.arange(num_cells_local + 1, dtype=np.int64)
    local_dofmap_offsets[:] *= num_dofs_per_cell * dofmap_bs
    local_dofmap_offsets += dofmap_imap.local_range[0]

    num_dofs_global = dofmap.index_map.size_global * dofmap.index_map_bs
    local_dof_range = np.asarray(dofmap.index_map.local_range) * dofmap.index_map_bs
    num_dofs_local = local_dof_range[1] - local_dof_range[0]

    # Create internal data structure for function data to write to file
    function_data = FunctionData(
        cell_permutations=cell_perm[:num_cells_local].copy(),
        local_cell_range=local_cell_range,
        num_cells_global=num_cells_global,
        dofmap_array=dofmap_global,
        dofmap_offsets=local_dofmap_offsets,
        dofmap_range=dofmap_imap.local_range,
        global_dofs_in_dofmap=dofmap_imap.size_global,
        values=values[:num_dofs_local].copy(),
        dof_range=local_dof_range,
        num_dofs_global=num_dofs_global,
        name=name or u.name,
    )
    # Write to file
    fname = Path(filename)
    _internal_function_writer(fname, comm, function_data, engine, mode, time, "FunctionWriter")<|MERGE_RESOLUTION|>--- conflicted
+++ resolved
@@ -424,12 +424,9 @@
     comm: MPI.Intracomm,
     engine: str = "BP4",
     ghost_mode: dolfinx.mesh.GhostMode = dolfinx.mesh.GhostMode.shared_facet,
-<<<<<<< HEAD
     time: float = 0.0,
     legacy: bool = False,
-=======
     read_from_partition: int = False,
->>>>>>> 1d651161
 ) -> dolfinx.mesh.Mesh:
     """
     Read an ADIOS2 mesh into DOLFINx.
@@ -438,15 +435,11 @@
         filename: Path to input file
         comm: The MPI communciator to distribute the mesh over
         engine: ADIOS engine to use for reading (BP4, BP5 or HDF5)
-<<<<<<< HEAD
-        ghost_mode: Ghost mode to use for mesh
+        ghost_mode: Ghost mode to use for mesh. If `read_from_partition`
+            is set to `True` this option is ignored.
         time: Time stamp associated with mesh
         legacy: If checkpoint was made prior to time-dependent mesh-writer set to True
-=======
-        ghost_mode: Ghost mode to use for mesh. If `read_from_partition`
-            is set to `True` this option is ignored.
         read_from_partition: Read mesh with partition from file
->>>>>>> 1d651161
     Returns:
         The distributed mesh
     """
@@ -564,15 +557,12 @@
 
 
 def write_mesh(
-<<<<<<< HEAD
     filename: Path,
     mesh: dolfinx.mesh.Mesh,
     engine: str = "BP4",
     mode: adios2.Mode = adios2.Mode.Write,
     time: float = 0.0,
-=======
-    filename: Path, mesh: dolfinx.mesh.Mesh, engine: str = "BP4", store_partition_info: bool = False
->>>>>>> 1d651161
+    store_partition_info: bool = False
 ):
     """
     Write a mesh to specified ADIOS2 format, see:
