# Copyright (C) 2023 Jørgen Schartum Dokken
#
# This file is part of adios4dolfinx
#
# SPDX-License-Identifier:    MIT

from pathlib import Path
from typing import Optional, Union

from mpi4py import MPI

import adios2
import basix
import dolfinx
import numpy as np
import ufl

from .adios2_helpers import (
    adios_to_numpy_dtype,
    read_array,
    read_cell_perms,
    read_dofmap,
)
from .comm_helpers import (
    send_and_recv_cell_perm,
    send_dofmap_and_recv_values,
    send_dofs_and_recv_values,
)
from .utils import compute_dofmap_pos, compute_local_range, index_owner

__all__ = [
    "read_mesh",
    "write_function",
    "read_function",
    "write_mesh",
    "snapshot_checkpoint",
    "read_meshtags",
    "write_meshtags"
]


def snapshot_checkpoint(uh: dolfinx.fem.Function, file: Path, mode: adios2.Mode):
    """Read or write a snapshot checkpoint

    This checkpoint is only meant to be used on the same mesh during the same simulation.

    :param uh: The function to write data from or read to
    :param file: The file to write to or read from
    :param mode: Either read or write
    """
    # Create ADIOS IO
    adios = adios2.ADIOS(uh.function_space.mesh.comm)
    io_name = "SnapshotCheckPoint"
    io = adios.DeclareIO(io_name)
    io.SetEngine("BP4")
    if mode not in [adios2.Mode.Write, adios2.Mode.Read]:
        raise ValueError("Got invalid mode {mode}")
    adios_file = io.Open(str(file), mode)

    if mode == adios2.Mode.Write:
        dofmap = uh.function_space.dofmap
        num_dofs_local = dofmap.index_map.size_local * dofmap.index_map_bs
        local_dofs = uh.x.array[:num_dofs_local].copy()

        # Write to file
        adios_file.BeginStep()
        dofs = io.DefineVariable("dofs", local_dofs, count=[num_dofs_local])
        adios_file.Put(dofs, local_dofs, adios2.Mode.Sync)
        adios_file.EndStep()
    else:
        adios_file.BeginStep()
        in_variable = io.InquireVariable("dofs")
        in_variable.SetBlockSelection(uh.function_space.mesh.comm.rank)
        adios_file.Get(in_variable, uh.x.array, adios2.Mode.Sync)
        adios_file.EndStep()
        uh.x.scatter_forward()
    adios_file.Close()
    adios.RemoveIO(io_name)


def write_mesh(mesh: dolfinx.mesh.Mesh, filename: Path, engine: str = "BP4"):
    """
    Write a mesh to specified ADIOS2 format, see:
    https://adios2.readthedocs.io/en/stable/engines/engines.html
    for possible formats.

    Args:
        mesh: The mesh to write to file
        filename: Path to save mesh (without file-extension)
        engine: Adios2 Engine
    """
    num_xdofs_local = mesh.geometry.index_map().size_local
    num_xdofs_global = mesh.geometry.index_map().size_global
    local_range = mesh.geometry.index_map().local_range
    gdim = mesh.geometry.dim

    local_points = mesh.geometry.x[:num_xdofs_local, :gdim].copy()
    adios = adios2.ADIOS(mesh.comm)
    io = adios.DeclareIO("MeshWriter")
    io.SetEngine(engine)
    outfile = io.Open(str(filename), adios2.Mode.Write)
    # Write geometry
    pointvar = io.DefineVariable(
        "Points",
        local_points,
        shape=[num_xdofs_global, gdim],
        start=[local_range[0], 0],
        count=[num_xdofs_local, gdim],
    )
    outfile.Put(pointvar, local_points, adios2.Mode.Sync)

    # Write celltype
    io.DefineAttribute("CellType", mesh.topology.cell_name())

    # Write basix properties
    cmap = mesh.geometry.cmap
    io.DefineAttribute("Degree", np.array([cmap.degree], dtype=np.int32))
    io.DefineAttribute("LagrangeVariant", np.array([cmap.variant], dtype=np.int32))

    # Write topology
    g_imap = mesh.geometry.index_map()
    g_dmap = mesh.geometry.dofmap
    num_cells_local = mesh.topology.index_map(mesh.topology.dim).size_local
    num_cells_global = mesh.topology.index_map(mesh.topology.dim).size_global
    start_cell = mesh.topology.index_map(mesh.topology.dim).local_range[0]
    geom_layout = cmap.create_dof_layout()
    num_dofs_per_cell = geom_layout.num_entity_closure_dofs(mesh.topology.dim)

    dofs_out = np.zeros((num_cells_local, num_dofs_per_cell), dtype=np.int64)
    assert g_dmap.shape[1] == num_dofs_per_cell
    dofs_out[:, :] = np.asarray(
        g_imap.local_to_global(g_dmap[:num_cells_local, :].reshape(-1))
    ).reshape(dofs_out.shape)

    dvar = io.DefineVariable(
        "Topology",
        dofs_out,
        shape=[num_cells_global, num_dofs_per_cell],
        start=[start_cell, 0],
        count=[num_cells_local, num_dofs_per_cell],
    )
    outfile.Put(dvar, dofs_out)

    # Add mesh permutations
    mesh.topology.create_entity_permutations()
    cell_perm = mesh.topology.get_cell_permutation_info()
    pvar = io.DefineVariable(
        "CellPermutations",
        cell_perm,
        shape=[num_cells_global],
        start=[start_cell],
        count=[num_cells_local],
    )
    outfile.Put(pvar, cell_perm)
    outfile.PerformPuts()
    outfile.EndStep()
    outfile.Close()
    assert adios.RemoveIO("MeshWriter")


<<<<<<< HEAD
def read_function(u: dolfinx.fem.Function, filename: Path, engine: str = "BP4", time: float = 0.):
=======
def write_meshtags(filename: Union[Path, str], mesh: dolfinx.mesh.Mesh, meshtags: dolfinx.mesh.MeshTags,
                   engine: Optional[str] = "BP4"):
    """
    Write meshtags associated with input mesh to file.

    .. note::
        For this checkpoint to work, the mesh must be written to file using :func:`write_mesh`
        before calling this function.

    Args:
        filename: Path to save meshtags (with file-extension)
        mesh: The mesh associated with the meshtags
        meshtags: The meshtags to write to file
        engine: Adios2 Engine
    """
    tag_entities = meshtags.indices
    dim = meshtags.dim
    num_tag_entities_local = mesh.topology.index_map(dim).size_local
    local_tag_entities = tag_entities[tag_entities < num_tag_entities_local]
    local_values = meshtags.values[:len(local_tag_entities)]

    num_saved_tag_entities = len(local_tag_entities)
    local_start = mesh.comm.exscan(num_saved_tag_entities, op=MPI.SUM)
    local_start = local_start if mesh.comm.rank != 0 else 0
    global_num_tag_entities = mesh.comm.allreduce(num_saved_tag_entities, op=MPI.SUM)
    dof_layout = mesh.geometry.cmap.create_dof_layout()
    num_dofs_per_entity = dof_layout.num_entity_closure_dofs(dim)

    entities_to_geometry = dolfinx.cpp.mesh.entities_to_geometry(
        mesh._cpp_object, dim, tag_entities, False)

    indices = mesh.geometry.index_map().local_to_global(entities_to_geometry.reshape(-1))

    adios = adios2.ADIOS(mesh.comm)
    io = adios.DeclareIO("MeshTagWriter")
    io.SetEngine(engine)
    outfile = io.Open(str(filename), adios2.Mode.Append)
    # Write meshtag topology
    topology_var = io.DefineVariable(
        meshtags.name+"_topology",
        indices,
        shape=[global_num_tag_entities, num_dofs_per_entity],
        start=[local_start, 0],
        count=[num_saved_tag_entities, num_dofs_per_entity],
    )
    outfile.Put(topology_var, indices, adios2.Mode.Sync)

    # Write meshtag topology
    values_var = io.DefineVariable(
        meshtags.name+"_values",
        local_values,
        shape=[global_num_tag_entities],
        start=[local_start],
        count=[num_saved_tag_entities],
    )
    outfile.Put(values_var, local_values, adios2.Mode.Sync)

    # Write meshtag dim
    io.DefineAttribute(meshtags.name + "_dim", np.array([meshtags.dim], dtype=np.uint8))

    outfile.PerformPuts()
    outfile.EndStep()
    outfile.Close()


def read_meshtags(filename: str, mesh: dolfinx.mesh.Mesh, meshtag_name: str,
                  engine: str = "BP4") -> dolfinx.mesh.MeshTags:
    """
    Read meshtags from file and return a :class:`dolfinx.mesh.MeshTags` object.

    Args:
        filename: Path to meshtags file (with file-extension)
        mesh: The mesh associated with the meshtags
        meshtag_name: The name of the meshtag to read
        engine: Adios2 Engine
    Returns:
        The meshtags
    """
    adios = adios2.ADIOS(mesh.comm)
    io = adios.DeclareIO("MeshTagsReader")
    io.SetEngine(engine)
    infile = io.Open(str(filename), adios2.Mode.Read)

    # Get mesh cell type
    dim_attr_name = f"{meshtag_name}_dim"
    step = 0
    for i in range(infile.Steps()):
        infile.BeginStep()
        if dim_attr_name in io.AvailableAttributes().keys():
            step = i
            break
        infile.EndStep()
    if dim_attr_name not in io.AvailableAttributes().keys():
        raise KeyError(f"{dim_attr_name} not found in {filename}")

    m_dim = io.InquireAttribute(dim_attr_name)
    dim = int(m_dim.Data()[0])

    # Get mesh tags entites
    topology_name = f"{meshtag_name}_topology"
    for i in range(step, infile.Steps()):
        if i > step:
            infile.BeginStep()
        if topology_name in io.AvailableVariables().keys():
            break
        infile.EndStep()
    if topology_name not in io.AvailableVariables().keys():
        raise KeyError(f"{topology_name} not found in {filename}")

    topology = io.InquireVariable(topology_name)
    top_shape = topology.Shape()
    topology_range = compute_local_range(mesh.comm, top_shape[0])

    topology.SetSelection(
        [[topology_range[0], 0], [topology_range[1] - topology_range[0], top_shape[1]]]
    )
    mesh_entities = np.empty((topology_range[1] - topology_range[0], top_shape[1]), dtype=np.int64)
    infile.Get(topology, mesh_entities, adios2.Mode.Deferred)

    # Get mesh tags values
    values_name = f"{meshtag_name}_values"
    if values_name not in io.AvailableVariables().keys():
        raise KeyError(f"{values_name} not found")

    values = io.InquireVariable(values_name)
    val_shape = values.Shape()
    assert val_shape[0] == top_shape[0]
    values.SetSelection(
        [[topology_range[0]], [topology_range[1] - topology_range[0]]]
    )
    tag_values = np.empty((topology_range[1] - topology_range[0]), dtype=np.int32)
    infile.Get(values, tag_values, adios2.Mode.Deferred)

    infile.PerformGets()
    infile.EndStep()
    infile.Close()
    assert adios.RemoveIO("MeshTagsReader")

    # Memory leak due to nanobind, ref: https://github.com/FEniCS/dolfinx/issues/2997
    local_entities, local_values = dolfinx.cpp.io.distribute_entity_data(
         mesh._cpp_object, int(dim), mesh_entities, tag_values)
    mesh.topology.create_connectivity(dim, 0)
    mesh.topology.create_connectivity(dim, mesh.topology.dim)

    adj = dolfinx.cpp.graph.AdjacencyList_int32(local_entities)

    local_values = np.array(local_values, dtype=np.int32)

    mt = dolfinx.mesh.meshtags_from_entities(mesh, int(dim), adj, local_values)
    mt.name = meshtag_name

    return mt


def read_function(u: dolfinx.fem.Function, filename: Path, engine: str = "BP4"):
>>>>>>> 0c459cc0
    """
    Read checkpoint from file and fill it into `u`.

    Args:
        u: Function to fill
        filename: Path to checkpoint
        engine: ADIOS engine type used for reading
    """
    mesh = u.function_space.mesh
    comm = mesh.comm
    adios = adios2.ADIOS(comm)
    name = u.name
    # ----------------------Step 1---------------------------------
    # Compute index of input cells and get cell permutation
    num_owned_cells = mesh.topology.index_map(mesh.topology.dim).size_local
    input_cells = mesh.topology.original_cell_index[:num_owned_cells]
    mesh.topology.create_entity_permutations()
    cell_perm = mesh.topology.get_cell_permutation_info()[:num_owned_cells]

    # Compute mesh->input communicator
    # 1.1 Compute mesh->input communicator
    num_cells_global = mesh.topology.index_map(mesh.topology.dim).size_global
    owners = index_owner(mesh.comm, input_cells, num_cells_global)

    # -------------------Step 2------------------------------------
    # Send and receive global cell index and cell perm
    inc_cells, inc_perms = send_and_recv_cell_perm(
        input_cells, cell_perm, owners, mesh.comm
    )

    # -------------------Step 3-----------------------------------
    # Read dofmap from file and compute dof owners
    dofmap_path = f"{name}_dofmap"
    xdofmap_path = f"{name}_XDofmap"
    input_dofmap = read_dofmap(
        adios, comm, filename, dofmap_path, xdofmap_path, num_cells_global, engine
    )
    # Compute owner of dofs in dofmap
    num_dofs_global = (
        u.function_space.dofmap.index_map.size_global
        * u.function_space.dofmap.index_map_bs
    )
    dof_owner = index_owner(comm, input_dofmap.array, num_dofs_global)

    # --------------------Step 4-----------------------------------
    # Read array from file and communicate them to input dofmap process
    array_path = f"{name}_values"
    time_name = f"{name}_time"
    input_array, starting_pos = read_array(adios, filename, array_path, engine, comm, time, time_name)
    recv_array = send_dofs_and_recv_values(
        input_dofmap.array, dof_owner, comm, input_array, starting_pos
    )

    # -------------------Step 5--------------------------------------
    # Invert permutation of input data based on input perm
    # Then apply current permutation to the local data
    element = u.function_space.element
    if element.needs_dof_transformations:
        bs = u.function_space.dofmap.bs

        # Read input cell permutations on dofmap process
        local_input_range = compute_local_range(comm, num_cells_global)
        input_local_cell_index = inc_cells - local_input_range[0]
        input_perms = read_cell_perms(
            adios, comm, filename, "CellPermutations", num_cells_global, engine
        )

        # First invert input data to reference element then transform to current mesh
        for i, l_cell in enumerate(input_local_cell_index):
            start, end = input_dofmap.offsets[l_cell], input_dofmap.offsets[l_cell + 1]
            # FIXME: Tempoary cast uint32 to integer as transformations doesn't support uint32 with the switch
            # to nanobind
            element.pre_apply_transpose_dof_transformation(
                recv_array[start:end], int(input_perms[l_cell]), bs
            )
            element.pre_apply_inverse_transpose_dof_transformation(
                recv_array[start:end], int(inc_perms[i]), bs
            )
    # ------------------Step 6----------------------------------------
    # For each dof owned by a process, find the local position in the dofmap.
    V = u.function_space
    local_cells, dof_pos = compute_dofmap_pos(V)
    input_cells = V.mesh.topology.original_cell_index[local_cells]
    num_cells_global = V.mesh.topology.index_map(V.mesh.topology.dim).size_global
    owners = index_owner(V.mesh.comm, input_cells, num_cells_global)
    unique_owners = np.unique(owners)
    # FIXME: In C++ use NBX to find neighbourhood
    sub_comm = V.mesh.comm.Create_dist_graph(
        [V.mesh.comm.rank], [len(unique_owners)], unique_owners, reorder=False
    )
    source, dest, _ = sub_comm.Get_dist_neighbors()
    sub_comm.Free()

    owned_values = send_dofmap_and_recv_values(
        comm,
        np.asarray(source, dtype=np.int32),
        np.asarray(dest, dtype=np.int32),
        owners,
        input_cells,
        dof_pos,
        num_cells_global,
        recv_array,
        input_dofmap.offsets,
    )
    u.x.array[: len(owned_values)] = owned_values
    u.x.scatter_forward()


def read_mesh(
    comm: MPI.Intracomm, file: Path, engine: str, ghost_mode: dolfinx.mesh.GhostMode
) -> dolfinx.mesh.Mesh:
    """
    Read an ADIOS2 mesh into DOLFINx.

    Args:
        comm: The MPI communciator to distribute the mesh over
        file: Path to input file
        engine: ADIOS engine to use for reading (BP4, BP5 or HDF5)
        ghost_mode: Ghost mode to use for mesh
    Returns:
        The distributed mesh
    """
    adios = adios2.ADIOS(comm)
    io = adios.DeclareIO("MeshReader")
    io.SetEngine(engine)
    infile = io.Open(str(file), adios2.Mode.Read)
    infile.BeginStep()

    # Get mesh cell type
    if "CellType" not in io.AvailableAttributes().keys():
        raise KeyError(f"Mesh cell type not found at CellType in {file}")
    celltype = io.InquireAttribute("CellType")
    cell_type = celltype.DataString()[0]

    # Get basix info
    if "LagrangeVariant" not in io.AvailableAttributes().keys():
        raise KeyError(f"Mesh LagrangeVariant not found in {file}")
    lvar = io.InquireAttribute("LagrangeVariant").Data()[0]
    if "Degree" not in io.AvailableAttributes().keys():
        raise KeyError(f"Mesh degree not found in {file}")
    degree = io.InquireAttribute("Degree").Data()[0]

    # Get mesh geometry
    if "Points" not in io.AvailableVariables().keys():
        raise KeyError(f"Mesh coordinates not found at Points in {file}")
    geometry = io.InquireVariable("Points")
    x_shape = geometry.Shape()
    geometry_range = compute_local_range(comm, x_shape[0])
    geometry.SetSelection(
        [[geometry_range[0], 0], [geometry_range[1] - geometry_range[0], x_shape[1]]]
    )
    mesh_geometry = np.empty(
        (geometry_range[1] - geometry_range[0], x_shape[1]),
        dtype=adios_to_numpy_dtype[geometry.Type()],
    )
    infile.Get(geometry, mesh_geometry, adios2.Mode.Deferred)
    # Get mesh topology (distributed)
    if "Topology" not in io.AvailableVariables().keys():
        raise KeyError("Mesh topology not found at Topology in {file}")
    topology = io.InquireVariable("Topology")
    shape = topology.Shape()
    local_range = compute_local_range(comm, shape[0])
    topology.SetSelection(
        [[local_range[0], 0], [local_range[1] - local_range[0], shape[1]]]
    )
    mesh_topology = np.empty(
        (local_range[1] - local_range[0], shape[1]), dtype=np.int64
    )
    infile.Get(topology, mesh_topology, adios2.Mode.Deferred)

    infile.PerformGets()
    infile.EndStep()
    assert adios.RemoveIO("MeshReader")

    # Create DOLFINx mesh
    element = basix.ufl.element(
        basix.ElementFamily.P,
        cell_type,
        degree,
        basix.LagrangeVariant(int(lvar)),
        shape=(mesh_geometry.shape[1],),
        gdim=mesh_geometry.shape[1],
        dtype=mesh_geometry.dtype,
    )
    domain = ufl.Mesh(element)
    partitioner = dolfinx.cpp.mesh.create_cell_partitioner(ghost_mode)
    return dolfinx.mesh.create_mesh(
        comm, mesh_topology, mesh_geometry, domain, partitioner
    )


def write_function(
    u: dolfinx.fem.Function,
    filename: Path,
    engine: str = "BP4",
    mode: adios2.Mode = adios2.Mode.Append,
    time: float = 0.0
):
    """
    Write function checkpoint to file.

    Args:
        u: Function to write to file
        filename: Path to write to
        engine: ADIOS2 engine
        mode: Write or append.
        time: Time-stamp for simulation
    """
    dofmap = u.function_space.dofmap
    values = u.x.array
    mesh = u.function_space.mesh
    comm = mesh.comm

    adios = adios2.ADIOS(comm)
    io = adios.DeclareIO("FunctionWriter")
    io.SetEngine(engine)

    # If mode is append, check if we have written the function to file before
    name = u.name

    if mode == adios2.Mode.Append:
        # First open the file in read-mode to check if the function has been written before
        read_file = io.Open(str(filename), adios2.Mode.Read)
        io.SetEngine(engine)
        first_write = True
        for _ in range(read_file.Steps()):
            read_file.BeginStep()
            if name in io.AvailableAttributes():
                first_write = False
                break
            read_file.EndStep()
        read_file.Close()
    outfile = io.Open(str(filename), mode)
    io.DefineAttribute(name, name)
    outfile.BeginStep()

    # Add time step to file
    t_arr = np.array([time], dtype=np.float64)
    time_var = io.DefineVariable(
        f"{name}_time",
        t_arr,
        shape=[1],
        start=[0],
        count=[1 if mesh.comm.rank == 0 else 0],
    )
    outfile.Put(time_var, t_arr)

    # Write local part of vector
    num_dofs_local = dofmap.index_map.size_local * dofmap.index_map_bs
    num_dofs_global = dofmap.index_map.size_global * dofmap.index_map_bs
    local_start = dofmap.index_map.local_range[0] * dofmap.index_map_bs
    val_var = io.DefineVariable(
        f"{name}_values",
        np.zeros(num_dofs_local, dtype=u.dtype),
        shape=[num_dofs_global],
        start=[local_start],
        count=[num_dofs_local],
    )
    outfile.Put(val_var, values[:num_dofs_local])

    if not first_write:
        outfile.PerformPuts()
        outfile.EndStep()
        outfile.Close()
        assert adios.RemoveIO("FunctionWriter")
        return
    # Convert local dofmap into global_dofmap
    dmap = dofmap.list
    num_dofs_per_cell = dmap.shape[1]
    dofmap_bs = dofmap.bs
    num_cells_local = mesh.topology.index_map(mesh.topology.dim).size_local
    num_dofs_local_dmap = num_cells_local * num_dofs_per_cell * dofmap_bs
    dmap_loc = np.empty(num_dofs_local_dmap, dtype=np.int32)
    dmap_rem = np.empty(num_dofs_local_dmap, dtype=np.int32)
    index_map_bs = dofmap.index_map_bs
    # Unroll local dofmap and convert into index map index
    for c in range(num_cells_local):
        for i, dof in enumerate(dmap[c]):
            for b in range(dofmap_bs):
                dmap_loc[(num_dofs_per_cell * c + i) * dofmap_bs + b] = (
                    dof * dofmap_bs + b
                ) // index_map_bs
                dmap_rem[(num_dofs_per_cell * c + i) * dofmap_bs + b] = (
                    dof * dofmap_bs + b
                ) % index_map_bs
    local_dofmap_offsets = np.arange(num_cells_local + 1, dtype=np.int64)
    local_dofmap_offsets[:] *= num_dofs_per_cell * dofmap_bs
    # Convert imap index to global index
    imap_global = dofmap.index_map.local_to_global(dmap_loc)
    dofmap_global = np.empty_like(dmap_loc, dtype=np.int64)
    for i in range(num_dofs_local_dmap):
        dofmap_global[i] = imap_global[i] * index_map_bs + dmap_rem[i]

    # Get offsets of dofmap
    dofmap_imap = dolfinx.common.IndexMap(mesh.comm, num_dofs_local_dmap)
    dofmap_var = io.DefineVariable(
        f"{name}_dofmap",
        np.zeros(num_dofs_local_dmap, dtype=np.int64),
        shape=[dofmap_imap.size_global],
        start=[dofmap_imap.local_range[0]],
        count=[dofmap_imap.size_local],
    )
    outfile.Put(dofmap_var, dofmap_global)

    num_cells_global = mesh.topology.index_map(mesh.topology.dim).size_global
    cell_start = mesh.topology.index_map(mesh.topology.dim).local_range[0]
    local_dofmap_offsets += dofmap_imap.local_range[0]
    xdofmap_var = io.DefineVariable(
        f"{name}_XDofmap",
        np.zeros(num_cells_local + 1, dtype=np.int64),
        shape=[num_cells_global + 1],
        start=[cell_start],
        count=[num_cells_local + 1],
    )
    outfile.Put(xdofmap_var, local_dofmap_offsets)
    outfile.PerformPuts()
    outfile.EndStep()
    outfile.Close()
    assert adios.RemoveIO("FunctionWriter")<|MERGE_RESOLUTION|>--- conflicted
+++ resolved
@@ -158,9 +158,7 @@
     assert adios.RemoveIO("MeshWriter")
 
 
-<<<<<<< HEAD
-def read_function(u: dolfinx.fem.Function, filename: Path, engine: str = "BP4", time: float = 0.):
-=======
+
 def write_meshtags(filename: Union[Path, str], mesh: dolfinx.mesh.Mesh, meshtags: dolfinx.mesh.MeshTags,
                    engine: Optional[str] = "BP4"):
     """
@@ -315,8 +313,7 @@
     return mt
 
 
-def read_function(u: dolfinx.fem.Function, filename: Path, engine: str = "BP4"):
->>>>>>> 0c459cc0
+def read_function(u: dolfinx.fem.Function, filename: Path, engine: str = "BP4", time: float = 0.):
     """
     Read checkpoint from file and fill it into `u`.
 
