--- conflicted
+++ resolved
@@ -153,12 +153,7 @@
         # Extract dofmap data
         global_dofs = np.zeros_like(cells, dtype=np.int64)
         input_cell_positions = cells - local_cell_range[0]
-<<<<<<< HEAD
-        read_pos = in_offsets[input_cell_positions].astype(np.int32) + dof_pos - in_offsets[0]
-        read_pos = read_pos.astype(np.int32)
-=======
         read_pos = (in_offsets[input_cell_positions] + dof_pos - in_offsets[0]).astype(np.int32)
->>>>>>> af79a8c7
         global_dofs = mapped_dofmap[read_pos]
         del input_cell_positions, read_pos
 
