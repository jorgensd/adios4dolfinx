# Copyright (C) 2024 Jørgen Schartum Dokken
#
# This file is part of adios4dolfinx
#
# SPDX-License-Identifier:    MIT


from pathlib import Path

from mpi4py import MPI

import adios2
import numpy as np

from .adios2_helpers import ADIOSFile, resolve_adios_scope
from .structures import FunctionData, MeshData

adios2 = resolve_adios_scope(adios2)


def write_mesh(
    filename: Path,
    comm: MPI.Intracomm,
    mesh: MeshData,
    engine: str = "BP4",
    mode: adios2.Mode = adios2.Mode.Write,
    time: float = 0.0,
    io_name: str = "MeshWriter",
):
    """
    Write a mesh to file using ADIOS2

    Parameters:
        comm: MPI communicator used in storage
        mesh: Internal data structure for the mesh data to save to file
        filename: Path to file to write to
        engine: ADIOS2 engine to use
        mode: ADIOS2 mode to use (write or append)
        io_name: Internal name used for the ADIOS IO object
    """

    gdim = mesh.local_geometry.shape[1]
    adios = adios2.ADIOS(comm)
    with ADIOSFile(
        adios=adios, filename=filename, mode=mode, engine=engine, io_name=io_name
    ) as adios_file:
        adios_file.file.BeginStep()
        # Write geometry
        pointvar = adios_file.io.DefineVariable(
            "Points",
            mesh.local_geometry,
            shape=[mesh.num_nodes_global, gdim],
            start=[mesh.local_geometry_pos[0], 0],
            count=[mesh.local_geometry_pos[1] - mesh.local_geometry_pos[0], gdim],
        )
        adios_file.file.Put(pointvar, mesh.local_geometry, adios2.Mode.Sync)

        if mode == adios2.Mode.Write:
            adios_file.io.DefineAttribute("CellType", mesh.cell_type)
            adios_file.io.DefineAttribute("Degree", np.array([mesh.degree], dtype=np.int32))
            adios_file.io.DefineAttribute(
                "LagrangeVariant", np.array([mesh.lagrange_variant], dtype=np.int32)
            )
            # Write topology (on;y on first write as topology is constant)
            num_dofs_per_cell = mesh.local_topology.shape[1]
            dvar = adios_file.io.DefineVariable(
                "Topology",
                mesh.local_topology,
                shape=[mesh.num_cells_global, num_dofs_per_cell],
                start=[mesh.local_topology_pos[0], 0],
                count=[
                    mesh.local_topology_pos[1] - mesh.local_topology_pos[0],
                    num_dofs_per_cell,
                ],
            )
            adios_file.file.Put(dvar, mesh.local_topology)

        # Add time step to file
        t_arr = np.array([time], dtype=np.float64)
        time_var = adios_file.io.DefineVariable(
            "MeshTime",
            t_arr,
            shape=[1],
            start=[0],
            count=[1 if comm.rank == 0 else 0],
        )
        adios_file.file.Put(time_var, t_arr)

<<<<<<< HEAD
=======
        adios_file.file.Put(dvar, mesh.local_topology)

        # Add partitioning data
        if mesh.store_partition:
            assert mesh.partition_range is not None
            par_data = adios_file.io.DefineVariable(
                "PartitioningData",
                mesh.ownership_array,
                shape=[mesh.partition_global],
                start=[mesh.partition_range[0]],
                count=[
                    mesh.partition_range[1] - mesh.partition_range[0],
                ],
            )
            adios_file.file.Put(par_data, mesh.ownership_array)
            assert mesh.ownership_offset is not None
            par_offset = adios_file.io.DefineVariable(
                "PartitioningOffset",
                mesh.ownership_offset,
                shape=[mesh.num_cells_global + 1],
                start=[mesh.local_topology_pos[0]],
                count=[mesh.local_topology_pos[1] - mesh.local_topology_pos[0] + 1],
            )
            adios_file.file.Put(par_offset, mesh.ownership_offset)
            assert mesh.partition_processes is not None
            adios_file.io.DefineAttribute(
                "PartitionProcesses", np.array([mesh.partition_processes], dtype=np.int32)
            )

>>>>>>> 1d651161
        adios_file.file.PerformPuts()
        adios_file.file.EndStep()


def write_function(
    filename: Path,
    comm: MPI.Intracomm,
    u: FunctionData,
    engine: str = "BP4",
    mode: adios2.Mode = adios2.Mode.Append,
    time: float = 0.0,
    io_name: str = "FunctionWriter",
):
    """
    Write a function to file using ADIOS2

    Parameters:
        comm: MPI communicator used in storage
        u: Internal data structure for the function data to save to file
        filename: Path to file to write to
        engine: ADIOS2 engine to use
        mode: ADIOS2 mode to use (write or append)
        time: Time stamp associated with function
        io_name: Internal name used for the ADIOS IO object
    """
    adios = adios2.ADIOS(comm)

    with ADIOSFile(
        adios=adios, filename=filename, mode=mode, engine=engine, io_name=io_name
    ) as adios_file:
        adios_file.file.BeginStep()
        # Add mesh permutations
        pvar = adios_file.io.DefineVariable(
            "CellPermutations",
            u.cell_permutations,
            shape=[u.num_cells_global],
            start=[u.local_cell_range[0]],
            count=[u.local_cell_range[1] - u.local_cell_range[0]],
        )
        adios_file.file.Put(pvar, u.cell_permutations)
        dofmap_var = adios_file.io.DefineVariable(
            f"{u.name}_dofmap",
            u.dofmap_array,
            shape=[u.global_dofs_in_dofmap],
            start=[u.dofmap_range[0]],
            count=[u.dofmap_range[1] - u.dofmap_range[0]],
        )
        adios_file.file.Put(dofmap_var, u.dofmap_array)

        xdofmap_var = adios_file.io.DefineVariable(
            f"{u.name}_XDofmap",
            u.dofmap_offsets,
            shape=[u.num_cells_global + 1],
            start=[u.local_cell_range[0]],
            count=[u.local_cell_range[1] - u.local_cell_range[0] + 1],
        )
        adios_file.file.Put(xdofmap_var, u.dofmap_offsets)

        val_var = adios_file.io.DefineVariable(
            f"{u.name}_values",
            u.values,
            shape=[u.num_dofs_global],
            start=[u.dof_range[0]],
            count=[u.dof_range[1] - u.dof_range[0]],
        )
        adios_file.file.Put(val_var, u.values)

        # Add time step to file
        t_arr = np.array([time], dtype=np.float64)
        time_var = adios_file.io.DefineVariable(
            f"{u.name}_time",
            t_arr,
            shape=[1],
            start=[0],
            count=[1 if comm.rank == 0 else 0],
        )
        adios_file.file.Put(time_var, t_arr)
        adios_file.file.PerformPuts()
        adios_file.file.EndStep()<|MERGE_RESOLUTION|>--- conflicted
+++ resolved
@@ -11,6 +11,7 @@
 
 import adios2
 import numpy as np
+import warnings
 
 from .adios2_helpers import ADIOSFile, resolve_adios_scope
 from .structures import FunctionData, MeshData
@@ -75,6 +76,35 @@
             )
             adios_file.file.Put(dvar, mesh.local_topology)
 
+            # Add partitioning data
+            if mesh.store_partition:
+                assert mesh.partition_range is not None
+                par_data = adios_file.io.DefineVariable(
+                    "PartitioningData",
+                    mesh.ownership_array,
+                    shape=[mesh.partition_global],
+                    start=[mesh.partition_range[0]],
+                    count=[
+                        mesh.partition_range[1] - mesh.partition_range[0],
+                    ],
+                )
+                adios_file.file.Put(par_data, mesh.ownership_array)
+                assert mesh.ownership_offset is not None
+                par_offset = adios_file.io.DefineVariable(
+                    "PartitioningOffset",
+                    mesh.ownership_offset,
+                    shape=[mesh.num_cells_global + 1],
+                    start=[mesh.local_topology_pos[0]],
+                    count=[mesh.local_topology_pos[1] - mesh.local_topology_pos[0] + 1],
+                )
+                adios_file.file.Put(par_offset, mesh.ownership_offset)
+                assert mesh.partition_processes is not None
+                adios_file.io.DefineAttribute(
+                    "PartitionProcesses", np.array([mesh.partition_processes], dtype=np.int32)
+                )
+        if mode == adios2.Mode.Append and mesh.store_partition:
+            warnings.warn("Partitioning data is not written in append mode")
+
         # Add time step to file
         t_arr = np.array([time], dtype=np.float64)
         time_var = adios_file.io.DefineVariable(
@@ -86,38 +116,6 @@
         )
         adios_file.file.Put(time_var, t_arr)
 
-<<<<<<< HEAD
-=======
-        adios_file.file.Put(dvar, mesh.local_topology)
-
-        # Add partitioning data
-        if mesh.store_partition:
-            assert mesh.partition_range is not None
-            par_data = adios_file.io.DefineVariable(
-                "PartitioningData",
-                mesh.ownership_array,
-                shape=[mesh.partition_global],
-                start=[mesh.partition_range[0]],
-                count=[
-                    mesh.partition_range[1] - mesh.partition_range[0],
-                ],
-            )
-            adios_file.file.Put(par_data, mesh.ownership_array)
-            assert mesh.ownership_offset is not None
-            par_offset = adios_file.io.DefineVariable(
-                "PartitioningOffset",
-                mesh.ownership_offset,
-                shape=[mesh.num_cells_global + 1],
-                start=[mesh.local_topology_pos[0]],
-                count=[mesh.local_topology_pos[1] - mesh.local_topology_pos[0] + 1],
-            )
-            adios_file.file.Put(par_offset, mesh.ownership_offset)
-            assert mesh.partition_processes is not None
-            adios_file.io.DefineAttribute(
-                "PartitionProcesses", np.array([mesh.partition_processes], dtype=np.int32)
-            )
-
->>>>>>> 1d651161
         adios_file.file.PerformPuts()
         adios_file.file.EndStep()
 
