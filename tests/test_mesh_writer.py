--- conflicted
+++ resolved
@@ -15,36 +15,24 @@
 )
 @pytest.mark.parametrize("store_partition", [True, False])
 def test_mesh_read_writer(encoder, suffix, ghost_mode, tmp_path, store_partition):
-    N = 3
+    N = 5
     # Consistent tmp dir across processes
     fname = MPI.COMM_WORLD.bcast(tmp_path, root=0)
     file = fname / f"adios_mesh_{encoder}"
     xdmf_file = fname / "xdmf_mesh"
     mesh = dolfinx.mesh.create_unit_cube(MPI.COMM_WORLD, N, N, N, ghost_mode=ghost_mode)
 
-<<<<<<< HEAD
-    write_mesh(file.with_suffix(suffix), mesh, encoder)
-=======
-    start = time.perf_counter()
     write_mesh(file.with_suffix(suffix), mesh, encoder, store_partition_info=store_partition)
-    end = time.perf_counter()
-    print(f"Write ADIOS2 mesh: {end-start}")
-
->>>>>>> 1d651161
     mesh.comm.Barrier()
     with dolfinx.io.XDMFFile(mesh.comm, xdmf_file.with_suffix(".xdmf"), "w") as xdmf:
         xdmf.write_mesh(mesh)
     mesh.comm.Barrier()
 
-<<<<<<< HEAD
-    mesh_adios = read_mesh(file.with_suffix(suffix), MPI.COMM_WORLD, encoder, ghost_mode)
+
+    mesh_adios = read_mesh(file.with_suffix(suffix), MPI.COMM_WORLD, engine=encoder,
+                           ghost_mode=ghost_mode,
+                           read_from_partition=store_partition)
     mesh_adios.comm.Barrier()
-=======
-    start = time.perf_counter()
-    mesh_adios = read_mesh(
-        file.with_suffix(suffix), MPI.COMM_WORLD, encoder, ghost_mode, store_partition
-    )
-
     if store_partition:
 
         def compute_distance_matrix(points_A, points_B, tol=1e-12):
@@ -80,10 +68,7 @@
         )
         np.testing.assert_allclose(np.sum(ghost_distances, axis=1), 1)
 
-    end = time.perf_counter()
-    print(f"Read ADIOS2 mesh: {end-start}")
     mesh.comm.Barrier()
->>>>>>> 1d651161
 
     with dolfinx.io.XDMFFile(mesh.comm, xdmf_file.with_suffix(".xdmf"), "r") as xdmf:
         mesh_xdmf = xdmf.read_mesh(ghost_mode=ghost_mode)
@@ -119,9 +104,10 @@
 @pytest.mark.parametrize(
     "ghost_mode", [dolfinx.mesh.GhostMode.shared_facet, dolfinx.mesh.GhostMode.none]
 )
-def test_timedep_mesh(encoder, suffix, ghost_mode, tmp_path):
+@pytest.mark.parametrize("store_partition", [True, False])
+def test_timedep_mesh(encoder, suffix, ghost_mode, tmp_path, store_partition):
     # Currently unsupported, unclear why ("HDF5", ".h5"),
-    N = 25
+    N = 13
     # Consistent tmp dir across processes
     fname = MPI.COMM_WORLD.bcast(tmp_path, root=0)
     file = fname / f"adios_time_dep_mesh_{encoder}"
@@ -130,13 +116,13 @@
     def u(x):
         return np.asarray([x[0] + 0.1 * np.sin(x[1]), 0.2 * np.cos(x[1]), x[2]])
 
-    write_mesh(file.with_suffix(suffix), mesh, encoder, mode=adios2.Mode.Write, time=0.0)
+    write_mesh(file.with_suffix(suffix), mesh, encoder, mode=adios2.Mode.Write, time=0.0, store_partition_info=store_partition)
     delta_x = u(mesh.geometry.x.T).T
     mesh.geometry.x[:] += delta_x
     write_mesh(file.with_suffix(suffix), mesh, encoder, mode=adios2.Mode.Append, time=3.0)
     mesh.geometry.x[:] -= delta_x
 
-    mesh_first = read_mesh(file.with_suffix(suffix), MPI.COMM_WORLD, encoder, ghost_mode, time=0.0)
+    mesh_first = read_mesh(file.with_suffix(suffix), MPI.COMM_WORLD, encoder, ghost_mode, time=0.0, read_from_partition=store_partition)
     mesh_first.comm.Barrier()
 
     # Check that integration over different entities are consistent
@@ -152,7 +138,7 @@
         )
 
     mesh.geometry.x[:] += delta_x
-    mesh_second = read_mesh(file.with_suffix(suffix), MPI.COMM_WORLD, encoder, ghost_mode, time=3.0)
+    mesh_second = read_mesh(file.with_suffix(suffix), MPI.COMM_WORLD, encoder, ghost_mode, time=3.0, read_from_partition=store_partition)
     mesh_second.comm.Barrier()
     measures = [ufl.ds, ufl.dx]
     if ghost_mode == dolfinx.mesh.GhostMode.shared_facet:
